/**
 * @file arc_cache.hpp
 * @brief ARC（自适应替换缓存）的实现
 * 
 * ARC是一种自适应的缓存替换算法，它结合了LRU和LFU的优点。
 * 通过维护两个LRU列表（T1和T2）和它们对应的影子列表（B1和B2），
 * 动态调整策略以适应不同的访问模式。
 */

#ifndef ARC_CACHE_HPP
#define ARC_CACHE_HPP

#include "cache.hpp"
#include <unordered_map>
#include <list>

<<<<<<< HEAD
template <typename K, typename V>
class ARCache : public Cache<K, V>
{
private:
    size_t capacity; // Maximum number of items in cache
    size_t p;        // Target size for T1

    // T1: Recent items
    std::list<K> t1;                                                             // Most recently used items
    std::unordered_map<K, std::pair<V, typename std::list<K>::iterator>> t1_map; // t1_map is a Hashing table. Key is K type, value is a std::pair type including a value V and a container pointing to the position in std::list<K>. Key to value and postion in t1

    // T2: Frequent items
    std::list<K> t2; // Most frequently used items
    std::unordered_map<K, std::pair<V, typename std::list<K>::iterator>> t2_map;

    // B1: Ghost entries for recently evicted from T1
    std::list<K> b1;
    std::unordered_map<K, typename std::list<K>::iterator> b1_map;

    // B2: Ghost entries for recently evicted from T2
    std::list<K> b2;
    std::unordered_map<K, typename std::list<K>::iterator> b2_map;

    void replace(bool in_b2)
    { // whether replacement is in b2 ；in_b2 表示导致缓存未命中的页面是否存在于 B2 中
        if (!t1.empty() && ((t1.size() > p) || (in_b2 && t1.size() == p)))
        {                          // Delete the LRU in T1 and move it to MRU in B1
            K lru_key = t1.back(); // delete the last element in t1(LRU)
            t1.pop_back();         // O(1),delete the element at the end;  erase is O(n)
            V val = t1_map[lru_key].first;
            t1_map.erase(lru_key);

            b1.push_front(lru_key); // insert in the beginning of b1
            b1_map[lru_key] = b1.begin();

            /*   if (b1.size() > capacity) { //if the size of b1 is larger than the size of cache
                   K ghost_key = b1.back();
                   b1.pop_back();
                   b1_map.erase(ghost_key);
               }*/
        }
        else
        { // Delete the last element in t2(LRU in t2),and move it to MRU in B2
=======
/**
 * @brief ARC缓存类
 * @tparam K 键的类型
 * @tparam V 值的类型
 */
template<typename K, typename V>
class ARCache : public Cache<K, V> {
private:
    size_t capacity;  // 缓存总容量
    size_t p;         // T1的目标大小，动态调整
    
    std::list<K> t1;  // 最近一次使用的页面列表
    std::unordered_map<K, std::pair<V, typename std::list<K>::iterator>> t1_map;
    
    std::list<K> t2;  // 至少使用两次的页面列表
    std::unordered_map<K, std::pair<V, typename std::list<K>::iterator>> t2_map;
    
    std::list<K> b1;  // T1的影子列表，存储从T1移出的页面的"ghost"条目
    std::unordered_map<K, typename std::list<K>::iterator> b1_map;
    
    std::list<K> b2;  // T2的影子列表，存储从T2移出的页面的"ghost"条目
    std::unordered_map<K, typename std::list<K>::iterator> b2_map;

    /**
     * @brief 替换策略的核心实现
     * @param in_b2 是否在B2中找到了页面
     * 
     * 根据当前状态和参数决定从T1还是T2中移除页面
     */
    void replace(bool in_b2) {
        if (!t1.empty() && ((t1.size() > p) || (in_b2 && t1.size() == p))) {
            // 从T1移除
            K lru_key = t1.back();
            t1.pop_back();
            V val = t1_map[lru_key].first;
            t1_map.erase(lru_key);
            
            // 添加到B1
            b1.push_front(lru_key);
            b1_map[lru_key] = b1.begin();
            
            // 如果B1太大，移除最旧的条目
            if (b1.size() > capacity) {
                K ghost_key = b1.back();
                b1.pop_back();
                b1_map.erase(ghost_key);
            }
        } else {
            // 从T2移除
>>>>>>> 46cb90a1
            K lru_key = t2.back();
            // LRU key in t2
            t2.pop_back();
            V val = t2_map[lru_key].first;
            t2_map.erase(lru_key);
<<<<<<< HEAD

            b2.push_front(lru_key);
            b2_map[lru_key] = b2.begin();

            if (b2.size() > capacity)
            {
=======
            
            // 添加到B2
            b2.push_front(lru_key);
            b2_map[lru_key] = b2.begin();
            
            // 如果B2太大，移除最旧的条目
            if (b2.size() > capacity) {
>>>>>>> 46cb90a1
                K ghost_key = b2.back();
                b2.pop_back();
                b2_map.erase(ghost_key);
            }
        }
    }

public:
<<<<<<< HEAD
    explicit ARCache(size_t size) : capacity(size), p(0) {} // Constructor

    void put(const K &key, const V &value) override
    { // Put key-value pair in cache
        // Case 1: Key exists in T1, Recent used items to be moved to front of T2
        if (t1_map.count(key))
        {                                      // check whether key is in t1_map
            t1.erase(t1_map[key].second);      // delete element
            t1_map.erase(key);                 // delete it in t1_map
            t2.push_front(key);                // insert an item in the list t2
            t2_map[key] = {value, t2.begin()}; // set the value of key and beginning postion in t2
            return;
        }

        // Case 2: Key exists in T2
        if (t2_map.count(key))
        {
=======
    /**
     * @brief 构造函数
     * @param size 缓存的最大容量
     */
    explicit ARCache(size_t size) : capacity(size), p(0) {}

    /**
     * @brief 插入或更新一个键值对
     * @param key 键
     * @param value 值
     * 
     * 根据页面的访问历史动态调整缓存策略
     */
    void put(const K& key, const V& value) override {
        // Case 1: 键在T1中
        if (t1_map.count(key)) {
            t1.erase(t1_map[key].second);
            t1_map.erase(key);
            t2.push_front(key);
            t2_map[key] = {value, t2.begin()};
            return;
        }
        
        // Case 2: 键在T2中
        if (t2_map.count(key)) {
>>>>>>> 46cb90a1
            t2.erase(t2_map[key].second);
            t2.push_front(key);
            t2_map[key] = {value, t2.begin()}; // put them to the beginning of the T2
            return;
        }
<<<<<<< HEAD

        // Case 3: Key in B1(cache miss)
        if (b1_map.count(key))
        {
            double delta = std::max(1.0, static_cast<double>(b2.size()) / static_cast<double>(std::max(size_t(1), b1.size()))); // the ratio of b2 and b1, make sure that it is larger than 1
            p = std::min(capacity, static_cast<size_t>(p + delta));                                                             // make sure p is smaller than capacity
            replace(false);                                                                                                     //?
=======
        
        // Case 3: 键在B1中（页面曾经在T1中）
        if (b1_map.count(key)) {
            // 增加p，因为在B1中命中说明最近使用的页面更重要
            size_t delta = 1;
            if (b1.size() >= b2.size()) {
                delta = b1.size() / b2.size();
            }
            p = std::min(capacity, p + delta);
            
            replace(false);
>>>>>>> 46cb90a1
            b1.erase(b1_map[key]);
            b1_map.erase(key);
            t2.push_front(key);
            t2_map[key] = {value, t2.begin()};
            return;
        }
<<<<<<< HEAD

        // Case 4: Key in B2 (cache miss)
        if (b2_map.count(key))
        {
            double delta = std::max(1.0, static_cast<double>(b1.size()) / static_cast<double>(std::max(size_t(1), b2.size()))); // the ratio of b1 and b2
            p = std::max(size_t(0), static_cast<size_t>(p >= delta ? p - delta : 0));                                           // if p>=delta, p=p-delta,otherwise p=0 ; change the size of p according to the b1 and b2
=======
        
        // Case 4: 键在B2中（页面曾经在T2中）
        if (b2_map.count(key)) {
            // 减少p，因为在B2中命中说明频繁使用的页面更重要
            size_t delta = 1;
            if (b2.size() >= b1.size()) {
                delta = b2.size() / b1.size();
            }
            p = std::max(size_t(0), p - delta);
            
>>>>>>> 46cb90a1
            replace(true);
            b2.erase(b2_map[key]);
            b2_map.erase(key);
            t2.push_front(key);
            t2_map[key] = {value, t2.begin()};
            return;
        }
<<<<<<< HEAD

        // Case 5: Cache miss 调整！！
        /*size_t total = t1.size() + t2.size();
=======
        
        // Case 5: 键是新的
        size_t total = t1.size() + t2.size();
>>>>>>> 46cb90a1
        if (total >= capacity) {
            if (total == capacity) {
                replace(false);
            }
            
            if (t1.size() < capacity) {
                t1.push_front(key);
                t1_map[key] = {value, t1.begin()};
            } else {
                t2.push_front(key);
                t2_map[key] = {value, t2.begin()};
            }
        } else {
            t1.push_front(key);
            t1_map[key] = {value, t1.begin()};
        }
<<<<<<< HEAD

        t1.push_front(key);
        t1_map[key] = {value, t1.begin()};*/

        // Case 5: Super Cache miss
        if (t1.size() + b1.size() >= capacity)
        {
            if (t1.size() < capacity)
            {
                if (!b1.empty())
                {
                    K lru_key = b1.back();
                    b1.pop_back();
                    b1_map.erase(lru_key);
                }
                replace(false);
            }
            else
            {
                K lru_key = t1.back();
                t1.pop_back();
                t1_map.erase(lru_key);
            }
        }
        else if (t1.size() + t2.size() + b1.size() + b2.size() >= capacity)
        {
            if (t1.size() + t2.size() + b1.size() + b2.size() == 2 * capacity)
            {
                if (!b2.empty())
                {
                    K lru_key = b2.back();
                    b2.pop_back();
                    b2_map.erase(lru_key);
                }
            }
            replace(false);
        }
        // 默认情况下，将新键添加到 T1
        t1.push_front(key);
        t1_map[key] = {value, t1.begin()};
    }

    bool get(const K &key, V &value) override
    {
        // Case 1: Key in T1
        if (t1_map.count(key))
        {
            value = t1_map[key].first;
            K k = key;
            V v = value;
            put(k, v); // This will move it to T2
            return true;
        }

        // Case 2: Key in T2
        if (t2_map.count(key))
        {
            value = t2_map[key].first;
            K k = key;
            V v = value;
            put(k, v); // This will move it to front of T2
=======
    }

    /**
     * @brief 获取键对应的值
     * @param key 要查找的键
     * @param value 如果找到，值将被存储在这里
     * @return 如果找到键返回true，否则返回false
     */
    bool get(const K& key, V& value) override {
        // 检查T1
        if (t1_map.count(key)) {
            value = t1_map[key].first;
            t1.erase(t1_map[key].second);
            t1_map.erase(key);
            t2.push_front(key);
            t2_map[key] = {value, t2.begin()};
            return true;
        }
        
        // 检查T2
        if (t2_map.count(key)) {
            value = t2_map[key].first;
            t2.erase(t2_map[key].second);
            t2.push_front(key);
            t2_map[key] = {value, t2.begin()};
>>>>>>> 46cb90a1
            return true;
        } // if we find key, return false

        return false; // if we don't find key, return false
    }

<<<<<<< HEAD
    size_t size() const override
    {
        return t1.size() + t2.size();
    }

    void clear() override
    {
=======
    /**
     * @brief 获取当前缓存中的项目数量
     */
    size_t size() const override {
        return t1.size() + t2.size();
    }

    /**
     * @brief 清空缓存
     */
    void clear() override {
>>>>>>> 46cb90a1
        t1.clear();
        t2.clear();
        b1.clear();
        b2.clear();
        t1_map.clear();
        t2_map.clear();
        b1_map.clear();
        b2_map.clear();
        p = 0;
    }
};

#endif // ARC_CACHE_HPP<|MERGE_RESOLUTION|>--- conflicted
+++ resolved
@@ -14,51 +14,6 @@
 #include <unordered_map>
 #include <list>
 
-<<<<<<< HEAD
-template <typename K, typename V>
-class ARCache : public Cache<K, V>
-{
-private:
-    size_t capacity; // Maximum number of items in cache
-    size_t p;        // Target size for T1
-
-    // T1: Recent items
-    std::list<K> t1;                                                             // Most recently used items
-    std::unordered_map<K, std::pair<V, typename std::list<K>::iterator>> t1_map; // t1_map is a Hashing table. Key is K type, value is a std::pair type including a value V and a container pointing to the position in std::list<K>. Key to value and postion in t1
-
-    // T2: Frequent items
-    std::list<K> t2; // Most frequently used items
-    std::unordered_map<K, std::pair<V, typename std::list<K>::iterator>> t2_map;
-
-    // B1: Ghost entries for recently evicted from T1
-    std::list<K> b1;
-    std::unordered_map<K, typename std::list<K>::iterator> b1_map;
-
-    // B2: Ghost entries for recently evicted from T2
-    std::list<K> b2;
-    std::unordered_map<K, typename std::list<K>::iterator> b2_map;
-
-    void replace(bool in_b2)
-    { // whether replacement is in b2 ；in_b2 表示导致缓存未命中的页面是否存在于 B2 中
-        if (!t1.empty() && ((t1.size() > p) || (in_b2 && t1.size() == p)))
-        {                          // Delete the LRU in T1 and move it to MRU in B1
-            K lru_key = t1.back(); // delete the last element in t1(LRU)
-            t1.pop_back();         // O(1),delete the element at the end;  erase is O(n)
-            V val = t1_map[lru_key].first;
-            t1_map.erase(lru_key);
-
-            b1.push_front(lru_key); // insert in the beginning of b1
-            b1_map[lru_key] = b1.begin();
-
-            /*   if (b1.size() > capacity) { //if the size of b1 is larger than the size of cache
-                   K ghost_key = b1.back();
-                   b1.pop_back();
-                   b1_map.erase(ghost_key);
-               }*/
-        }
-        else
-        { // Delete the last element in t2(LRU in t2),and move it to MRU in B2
-=======
 /**
  * @brief ARC缓存类
  * @tparam K 键的类型
@@ -108,20 +63,10 @@
             }
         } else {
             // 从T2移除
->>>>>>> 46cb90a1
             K lru_key = t2.back();
-            // LRU key in t2
             t2.pop_back();
             V val = t2_map[lru_key].first;
             t2_map.erase(lru_key);
-<<<<<<< HEAD
-
-            b2.push_front(lru_key);
-            b2_map[lru_key] = b2.begin();
-
-            if (b2.size() > capacity)
-            {
-=======
             
             // 添加到B2
             b2.push_front(lru_key);
@@ -129,7 +74,6 @@
             
             // 如果B2太大，移除最旧的条目
             if (b2.size() > capacity) {
->>>>>>> 46cb90a1
                 K ghost_key = b2.back();
                 b2.pop_back();
                 b2_map.erase(ghost_key);
@@ -138,25 +82,6 @@
     }
 
 public:
-<<<<<<< HEAD
-    explicit ARCache(size_t size) : capacity(size), p(0) {} // Constructor
-
-    void put(const K &key, const V &value) override
-    { // Put key-value pair in cache
-        // Case 1: Key exists in T1, Recent used items to be moved to front of T2
-        if (t1_map.count(key))
-        {                                      // check whether key is in t1_map
-            t1.erase(t1_map[key].second);      // delete element
-            t1_map.erase(key);                 // delete it in t1_map
-            t2.push_front(key);                // insert an item in the list t2
-            t2_map[key] = {value, t2.begin()}; // set the value of key and beginning postion in t2
-            return;
-        }
-
-        // Case 2: Key exists in T2
-        if (t2_map.count(key))
-        {
-=======
     /**
      * @brief 构造函数
      * @param size 缓存的最大容量
@@ -182,21 +107,11 @@
         
         // Case 2: 键在T2中
         if (t2_map.count(key)) {
->>>>>>> 46cb90a1
             t2.erase(t2_map[key].second);
             t2.push_front(key);
-            t2_map[key] = {value, t2.begin()}; // put them to the beginning of the T2
-            return;
-        }
-<<<<<<< HEAD
-
-        // Case 3: Key in B1(cache miss)
-        if (b1_map.count(key))
-        {
-            double delta = std::max(1.0, static_cast<double>(b2.size()) / static_cast<double>(std::max(size_t(1), b1.size()))); // the ratio of b2 and b1, make sure that it is larger than 1
-            p = std::min(capacity, static_cast<size_t>(p + delta));                                                             // make sure p is smaller than capacity
-            replace(false);                                                                                                     //?
-=======
+            t2_map[key] = {value, t2.begin()};
+            return;
+        }
         
         // Case 3: 键在B1中（页面曾经在T1中）
         if (b1_map.count(key)) {
@@ -208,21 +123,12 @@
             p = std::min(capacity, p + delta);
             
             replace(false);
->>>>>>> 46cb90a1
             b1.erase(b1_map[key]);
             b1_map.erase(key);
             t2.push_front(key);
             t2_map[key] = {value, t2.begin()};
             return;
         }
-<<<<<<< HEAD
-
-        // Case 4: Key in B2 (cache miss)
-        if (b2_map.count(key))
-        {
-            double delta = std::max(1.0, static_cast<double>(b1.size()) / static_cast<double>(std::max(size_t(1), b2.size()))); // the ratio of b1 and b2
-            p = std::max(size_t(0), static_cast<size_t>(p >= delta ? p - delta : 0));                                           // if p>=delta, p=p-delta,otherwise p=0 ; change the size of p according to the b1 and b2
-=======
         
         // Case 4: 键在B2中（页面曾经在T2中）
         if (b2_map.count(key)) {
@@ -233,7 +139,6 @@
             }
             p = std::max(size_t(0), p - delta);
             
->>>>>>> 46cb90a1
             replace(true);
             b2.erase(b2_map[key]);
             b2_map.erase(key);
@@ -241,15 +146,9 @@
             t2_map[key] = {value, t2.begin()};
             return;
         }
-<<<<<<< HEAD
-
-        // Case 5: Cache miss 调整！！
-        /*size_t total = t1.size() + t2.size();
-=======
         
         // Case 5: 键是新的
         size_t total = t1.size() + t2.size();
->>>>>>> 46cb90a1
         if (total >= capacity) {
             if (total == capacity) {
                 replace(false);
@@ -266,69 +165,6 @@
             t1.push_front(key);
             t1_map[key] = {value, t1.begin()};
         }
-<<<<<<< HEAD
-
-        t1.push_front(key);
-        t1_map[key] = {value, t1.begin()};*/
-
-        // Case 5: Super Cache miss
-        if (t1.size() + b1.size() >= capacity)
-        {
-            if (t1.size() < capacity)
-            {
-                if (!b1.empty())
-                {
-                    K lru_key = b1.back();
-                    b1.pop_back();
-                    b1_map.erase(lru_key);
-                }
-                replace(false);
-            }
-            else
-            {
-                K lru_key = t1.back();
-                t1.pop_back();
-                t1_map.erase(lru_key);
-            }
-        }
-        else if (t1.size() + t2.size() + b1.size() + b2.size() >= capacity)
-        {
-            if (t1.size() + t2.size() + b1.size() + b2.size() == 2 * capacity)
-            {
-                if (!b2.empty())
-                {
-                    K lru_key = b2.back();
-                    b2.pop_back();
-                    b2_map.erase(lru_key);
-                }
-            }
-            replace(false);
-        }
-        // 默认情况下，将新键添加到 T1
-        t1.push_front(key);
-        t1_map[key] = {value, t1.begin()};
-    }
-
-    bool get(const K &key, V &value) override
-    {
-        // Case 1: Key in T1
-        if (t1_map.count(key))
-        {
-            value = t1_map[key].first;
-            K k = key;
-            V v = value;
-            put(k, v); // This will move it to T2
-            return true;
-        }
-
-        // Case 2: Key in T2
-        if (t2_map.count(key))
-        {
-            value = t2_map[key].first;
-            K k = key;
-            V v = value;
-            put(k, v); // This will move it to front of T2
-=======
     }
 
     /**
@@ -354,22 +190,12 @@
             t2.erase(t2_map[key].second);
             t2.push_front(key);
             t2_map[key] = {value, t2.begin()};
->>>>>>> 46cb90a1
             return true;
-        } // if we find key, return false
-
-        return false; // if we don't find key, return false
-    }
-
-<<<<<<< HEAD
-    size_t size() const override
-    {
-        return t1.size() + t2.size();
-    }
-
-    void clear() override
-    {
-=======
+        }
+        
+        return false;
+    }
+
     /**
      * @brief 获取当前缓存中的项目数量
      */
@@ -381,7 +207,6 @@
      * @brief 清空缓存
      */
     void clear() override {
->>>>>>> 46cb90a1
         t1.clear();
         t2.clear();
         b1.clear();
