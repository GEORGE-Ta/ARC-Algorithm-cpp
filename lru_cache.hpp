/**
 * @file lru_cache.hpp
 * @brief LRU（最近最少使用）缓存的实现
 * 
 * LRU缓存保留最近使用过的数据，当缓存满时，
 * 会删除最长时间没有被访问的数据。
 */

#ifndef LRU_CACHE_HPP
#define LRU_CACHE_HPP

#include "cache.hpp"
#include <unordered_map>
#include <list>

/**
 * @brief LRU缓存类
 * @tparam K 键的类型
 * @tparam V 值的类型
 */
template<typename K, typename V>
class LRUCache : public Cache<K, V> {
private:
<<<<<<< HEAD
    size_t capacity;
    std::list<std::pair<K, V>> cache_list; // double link table
    std::unordered_map<K, typename std::list<std::pair<K, V>>::iterator> cache_map; //hashing table

public:
    explicit LRUCache(size_t size) : capacity(size) {} // constructor

    void put(const K& key, const V& value) override { 
=======
    size_t capacity;  // 缓存容量
    std::list<std::pair<K, V>> cache_list;  // 双向链表，存储键值对，最近使用的在前面
    std::unordered_map<K, typename std::list<std::pair<K, V>>::iterator> cache_map;  // 哈希表，存储键到链表节点的映射

public:
    /**
     * @brief 构造函数
     * @param size 缓存的最大容量
     */
    explicit LRUCache(size_t size) : capacity(size) {}

    /**
     * @brief 插入或更新一个键值对
     * @param key 键
     * @param value 值
     * 
     * 如果键已存在，更新值并将其移到最前面
     * 如果键不存在且缓存已满，删除最后一个元素
     */
    void put(const K& key, const V& value) override {
>>>>>>> 46cb90a1
        auto it = cache_map.find(key);
        if (it != cache_map.end()) { // if key exists, delete the old one
            cache_list.erase(it->second);
            cache_map.erase(it);
        }
        else if (cache_list.size() >= capacity) { //cache is full
            cache_map.erase(cache_list.back().first); // 
            cache_list.pop_back();
        }
        cache_list.push_front({key, value});
        cache_map[key] = cache_list.begin(); // insert to the head of link table
    }

    /**
     * @brief 获取键对应的值
     * @param key 要查找的键
     * @param value 如果找到，值将被存储在这里
     * @return 如果找到键返回true，否则返回false
     * 
     * 如果找到键，会将对应的项移到最前面
     */
    bool get(const K& key, V& value) override {
        auto it = cache_map.find(key);
        if (it == cache_map.end()) {
            return false;
        } // update it to the head
        value = it->second->second;
        cache_list.splice(cache_list.begin(), cache_list, it->second);
        return true;
    }

    /**
     * @brief 获取当前缓存中的项目数量
     */
    size_t size() const override {
        return cache_list.size();
    }

    /**
     * @brief 清空缓存
     */
    void clear() override {
        cache_list.clear();
        cache_map.clear();
    }
};

#endif // LRU_CACHE_HPP<|MERGE_RESOLUTION|>--- conflicted
+++ resolved
@@ -21,16 +21,6 @@
 template<typename K, typename V>
 class LRUCache : public Cache<K, V> {
 private:
-<<<<<<< HEAD
-    size_t capacity;
-    std::list<std::pair<K, V>> cache_list; // double link table
-    std::unordered_map<K, typename std::list<std::pair<K, V>>::iterator> cache_map; //hashing table
-
-public:
-    explicit LRUCache(size_t size) : capacity(size) {} // constructor
-
-    void put(const K& key, const V& value) override { 
-=======
     size_t capacity;  // 缓存容量
     std::list<std::pair<K, V>> cache_list;  // 双向链表，存储键值对，最近使用的在前面
     std::unordered_map<K, typename std::list<std::pair<K, V>>::iterator> cache_map;  // 哈希表，存储键到链表节点的映射
@@ -51,18 +41,17 @@
      * 如果键不存在且缓存已满，删除最后一个元素
      */
     void put(const K& key, const V& value) override {
->>>>>>> 46cb90a1
         auto it = cache_map.find(key);
-        if (it != cache_map.end()) { // if key exists, delete the old one
+        if (it != cache_map.end()) {
             cache_list.erase(it->second);
             cache_map.erase(it);
         }
-        else if (cache_list.size() >= capacity) { //cache is full
-            cache_map.erase(cache_list.back().first); // 
+        else if (cache_list.size() >= capacity) {
+            cache_map.erase(cache_list.back().first);
             cache_list.pop_back();
         }
         cache_list.push_front({key, value});
-        cache_map[key] = cache_list.begin(); // insert to the head of link table
+        cache_map[key] = cache_list.begin();
     }
 
     /**
@@ -77,7 +66,7 @@
         auto it = cache_map.find(key);
         if (it == cache_map.end()) {
             return false;
-        } // update it to the head
+        }
         value = it->second->second;
         cache_list.splice(cache_list.begin(), cache_list, it->second);
         return true;
