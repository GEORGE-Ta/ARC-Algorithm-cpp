--- conflicted
+++ resolved
@@ -39,38 +39,6 @@
     return static_cast<double>(hits) / total;
 }
 
-<<<<<<< HEAD
-// Helper function to generate access pattern that shows ARC's advantages
-// Random access pattern
-std::vector<int> generate_random_access_pattern(int data_range, int pattern_length, int seed = 42) {
-    std::vector<int> pattern;
-    std::mt19937 gen(seed);
-    std::uniform_int_distribution<> dist(0, data_range - 1);
-    for (int i = 0; i < pattern_length; i++) {
-        pattern.push_back(dist(gen));
-    }
-    return pattern;
-}
-
-// Locality access pattern (sequential access with some randomness)
-std::vector<int> generate_locality_access_pattern(int data_range, int pattern_length, int locality_size, int seed = 42) {
-    std::vector<int> pattern;
-    std::mt19937 gen(seed);
-    std::uniform_int_distribution<> dist(0, data_range - locality_size);
-    std::uniform_int_distribution<> local_dist(0, locality_size - 1);
-    for (int i = 0; i < pattern_length; i++) {
-        int base = dist(gen);
-        pattern.push_back(base + local_dist(gen));
-    }
-    return pattern;
-}
-
-// Periodic access pattern
-std::vector<int> generate_periodic_access_pattern(int data_range, int pattern_length, int period, int seed = 42) {
-    std::vector<int> pattern;
-    for (int i = 0; i < pattern_length; i++) {
-        pattern.push_back((i % period) % data_range);
-=======
 /**
  * @brief 生成测试用的访问模式
  * @param size 可能的键的范围（0到size-1）
@@ -118,119 +86,12 @@
             // 添加随机访问的项
             pattern.push_back(random_dist(gen));
         }
->>>>>>> 46cb90a1
     }
+    
     return pattern;
 }
 
-// Zipfian access pattern
-std::vector<int> generate_zipfian_access_pattern(int data_range, int pattern_length, double skew, int seed = 42) {
-    std::vector<int> pattern;
-    std::mt19937 gen(seed);
-    double denom = 0.0;
-    for (int i = 1; i <= data_range; i++) {
-        denom += 1.0 / pow(i, skew);
-    }
-    std::vector<double> probabilities(data_range + 1, 0.0);
-    probabilities[0] = 0.0;
-    for (int i = 1; i <= data_range; i++) {
-        probabilities[i] = probabilities[i - 1] + (1.0 / pow(i, skew)) / denom;
-    }
-    std::uniform_real_distribution<> dist(0.0, 1.0);
-    for (int i = 0; i < pattern_length; i++) {
-        double p = dist(gen);
-        int low = 1, high = data_range;
-        while (low < high) {
-            int mid = (low + high) / 2;
-            if (probabilities[mid] >= p)
-                high = mid;
-            else
-                low = mid + 1;
-        }
-        pattern.push_back(low - 1); // 索引从 0 开始
-    }
-    return pattern;
-}
 int main() {
-<<<<<<< HEAD
-    const int DATA_RANGE = 1000;
-    const int PATTERN_LENGTH = 10000;
-    const std::vector<int> CACHE_SIZES = {50, 100, 200}; // 不同的缓存容量
-    const std::vector<int> LOCALITY_SIZES = {10, 50, 100}; // 对于局部性访问模式
-    const std::vector<int> PERIODS = {100, 200, 500}; // 对于周期性访问模式
-    const std::vector<double> ZIPF_SKEWS = {0.5, 1.0, 1.5}; // 对于 Zipf 分布
-    
-    // 定义缓存策略名称和对应的构造函数
-    std::map<std::string, std::function<Cache<int, int>*(int)>> cache_factories = {
-        {"ARC", [](int size) { return new ARCache<int, int>(size); }},
-        {"LRU", [](int size) { return new LRUCache<int, int>(size); }},
-        {"LFU", [](int size) { return new LFUCache<int, int>(size); }}
-    };
-    
-    // 存储实验结果
-    struct Result {
-        std::string pattern_type;
-        int cache_size;
-        std::string cache_type;
-        double hit_rate;
-    };
-    std::vector<Result> results;
-    
-    // 运行实验
-    for (const auto& cache_size : CACHE_SIZES) {
-        // 测试随机访问模式
-        {
-            std::vector<int> access_pattern = generate_random_access_pattern(DATA_RANGE, PATTERN_LENGTH);
-            for (const auto& cache_pair : cache_factories) {
-                Cache<int, int>* cache = cache_pair.second(cache_size);
-                double hit_rate = test_cache_scenario(*cache, access_pattern);
-                results.push_back({"Random", cache_size, cache_pair.first, hit_rate});
-                delete cache;
-            }
-        }
-        // 测试局部性访问模式
-        for (const auto& locality_size : LOCALITY_SIZES) {
-            std::vector<int> access_pattern = generate_locality_access_pattern(DATA_RANGE, PATTERN_LENGTH, locality_size);
-            for (const auto& cache_pair : cache_factories) {
-                Cache<int, int>* cache = cache_pair.second(cache_size);
-                double hit_rate = test_cache_scenario(*cache, access_pattern);
-                results.push_back({"Locality(" + std::to_string(locality_size) + ")", cache_size, cache_pair.first, hit_rate});
-                delete cache;
-            }
-        }
-        // 测试周期性访问模式
-        for (const auto& period : PERIODS) {
-            std::vector<int> access_pattern = generate_periodic_access_pattern(DATA_RANGE, PATTERN_LENGTH, period);
-            for (const auto& cache_pair : cache_factories) {
-                Cache<int, int>* cache = cache_pair.second(cache_size);
-                double hit_rate = test_cache_scenario(*cache, access_pattern);
-                results.push_back({"Periodic(" + std::to_string(period) + ")", cache_size, cache_pair.first, hit_rate});
-                delete cache;
-            }
-        }
-        // 测试 Zipf 分布访问模式
-        for (const auto& skew : ZIPF_SKEWS) {
-            std::vector<int> access_pattern = generate_zipfian_access_pattern(DATA_RANGE, PATTERN_LENGTH, skew);
-            for (const auto& cache_pair : cache_factories) {
-                Cache<int, int>* cache = cache_pair.second(cache_size);
-                double hit_rate = test_cache_scenario(*cache, access_pattern);
-                results.push_back({"Zipf(" + std::to_string(skew) + ")", cache_size, cache_pair.first, hit_rate});
-                delete cache;
-            }
-        }
-    }
-    
-    // 输出结果
-    std::cout << std::fixed << std::setprecision(4);
-    std::cout << "Cache Performance Results:\n";
-    std::cout << "Pattern\t\tCache Size\tCache Type\tHit Rate (%)\n";
-    for (const auto& result : results) {
-        std::cout << result.pattern_type << "\t"
-                  << result.cache_size << "\t\t"
-                  << result.cache_type << "\t\t"
-                  << result.hit_rate * 100 << "%\n";
-    }
-=======
     // 测试参数设置
     const int cache_size = 100;        // 缓存大小
     const int key_space = 1000;        // 可能的键的范围
@@ -253,7 +114,6 @@
     std::cout << "LRU: " << test_cache_scenario(lru_cache, access_pattern) << std::endl;
     std::cout << "LFU: " << test_cache_scenario(lfu_cache, access_pattern) << std::endl;
     std::cout << "ARC: " << test_cache_scenario(arc_cache, access_pattern) << std::endl;
->>>>>>> 46cb90a1
     
     return 0;
 }